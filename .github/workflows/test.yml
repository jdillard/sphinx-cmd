--- conflicted
+++ resolved
@@ -24,14 +24,6 @@
     - name: Install dependencies
       run: |
         python -m pip install --upgrade pip
-<<<<<<< HEAD
-        pip install pytest
-        pip install -e .
-
-    - name: Test with pytest
-      run: |
-        pytest tests/ -v
-=======
         pip install -e ".[dev]"
 
     - name: Run linters
@@ -43,7 +35,6 @@
     - name: Test with pytest
       run: |
         pytest
->>>>>>> a01cbc74
 
     - name: Test CLI commands
       run: |
@@ -57,12 +48,6 @@
         echo "Test" > test_docs/test.rst
         sphinx-cmd rm test_docs --dry-run
 
-<<<<<<< HEAD
-    - name: Build package
-      run: |
-        pip install build
-        python -m build
-=======
     # - name: Build package
     #   run: |
     #     pip install build
@@ -72,5 +57,4 @@
     #   uses: actions/upload-artifact@v3
     #   with:
     #     name: dist-${{ matrix.python-version }}
-    #     path: dist/
->>>>>>> a01cbc74
+    #     path: dist/