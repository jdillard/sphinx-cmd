#!/usr/bin/env python3
"""
Main CLI entry point for sphinx-cmd with subcommands.
"""

import argparse
import sys
<<<<<<< HEAD
=======

from sphinx_cmd.commands import rm
>>>>>>> a01cbc74


def create_parser():
    """Create the main argument parser with subcommands."""
    parser = argparse.ArgumentParser(
        prog="sphinx-cmd",
        description="Command-line tools for Sphinx documentation management",
    )

    # Add version option
<<<<<<< HEAD
    parser.add_argument(
        '--version',
        action='version',
        version='%(prog)s 0.1.0'
    )
=======
    parser.add_argument("--version", action="version", version="%(prog)s 0.1.0")
>>>>>>> a01cbc74

    # Create subparsers for subcommands
    subparsers = parser.add_subparsers(
        dest="command", help="Available commands", metavar="COMMAND"
    )

    # Add 'rm' subcommand
    rm_parser = subparsers.add_parser(
        "rm", help="Delete unused .rst files and their unique assets"
    )
    rm_parser.add_argument(
        "path", help="Path to a single .rst file or a directory of .rst files"
    )
    rm_parser.add_argument(
        "-n",
        "--dry-run",
        action="store_true",
        help="Preview deletions without removing files",
    )
<<<<<<< HEAD
    rm_parser.set_defaults(command_name='rm')

    # Add 'mv' subcommand (placeholder for future implementation)
    mv_parser = subparsers.add_parser(
        'mv',
        help='Move/rename .rst files and update references (not yet implemented)'
    )
    mv_parser.add_argument(
        'source',
        help='Source file or directory to move'
    )
    mv_parser.add_argument(
        'destination',
        help='Destination file or directory'
    )
    mv_parser.set_defaults(command_name='mv')
=======
    rm_parser.set_defaults(func=rm.execute)
>>>>>>> a01cbc74

    return parser


def main():
    """Main entry point for the CLI."""
    parser = create_parser()
    args = parser.parse_args()

    # If no command is provided, show help
<<<<<<< HEAD
    if not hasattr(args, 'command_name'):
        parser.print_help()
        sys.exit(1)

    # Import and execute the appropriate command
=======
    if not hasattr(args, "func"):
        parser.print_help()
        sys.exit(1)

    # Execute the appropriate command
>>>>>>> a01cbc74
    try:
        if args.command_name == 'rm':
            from sphinx_cmd.commands.rm import execute
            execute(args)
        elif args.command_name == 'mv':
            from sphinx_cmd.commands.mv import execute
            execute(args)
        else:
            print(f"Unknown command: {args.command_name}", file=sys.stderr)
            sys.exit(1)
    except Exception as e:
        print(f"Error: {e}", file=sys.stderr)
        sys.exit(1)


if __name__ == "__main__":
    main()<|MERGE_RESOLUTION|>--- conflicted
+++ resolved
@@ -5,11 +5,8 @@
 
 import argparse
 import sys
-<<<<<<< HEAD
-=======
 
 from sphinx_cmd.commands import rm
->>>>>>> a01cbc74
 
 
 def create_parser():
@@ -20,15 +17,7 @@
     )
 
     # Add version option
-<<<<<<< HEAD
-    parser.add_argument(
-        '--version',
-        action='version',
-        version='%(prog)s 0.1.0'
-    )
-=======
     parser.add_argument("--version", action="version", version="%(prog)s 0.1.0")
->>>>>>> a01cbc74
 
     # Create subparsers for subcommands
     subparsers = parser.add_subparsers(
@@ -48,7 +37,6 @@
         action="store_true",
         help="Preview deletions without removing files",
     )
-<<<<<<< HEAD
     rm_parser.set_defaults(command_name='rm')
 
     # Add 'mv' subcommand (placeholder for future implementation)
@@ -65,9 +53,6 @@
         help='Destination file or directory'
     )
     mv_parser.set_defaults(command_name='mv')
-=======
-    rm_parser.set_defaults(func=rm.execute)
->>>>>>> a01cbc74
 
     return parser
 
@@ -78,19 +63,11 @@
     args = parser.parse_args()
 
     # If no command is provided, show help
-<<<<<<< HEAD
     if not hasattr(args, 'command_name'):
         parser.print_help()
         sys.exit(1)
 
-    # Import and execute the appropriate command
-=======
-    if not hasattr(args, "func"):
-        parser.print_help()
-        sys.exit(1)
-
     # Execute the appropriate command
->>>>>>> a01cbc74
     try:
         if args.command_name == 'rm':
             from sphinx_cmd.commands.rm import execute
